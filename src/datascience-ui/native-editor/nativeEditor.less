--- conflicted
+++ resolved
@@ -191,7 +191,6 @@
     display: none;
 }
 
-<<<<<<< HEAD
 .hover-cell-button {
     visibility: collapse;
 }
@@ -207,24 +206,6 @@
 .cell-wrapper-focused .hover-cell-button {
     visibility: visible;
 }
-=======
-// This will be added later
-// .run-cell-button {
-//     visibility: collapse;
-// }
-
-// .cell-wrapper:hover .run-cell-button {
-//     visibility: visible;
-// }
-
-// .cell-wrapper-selected .run-cell-button {
-//     visibility: visible;
-// }
-
-// .cell-wrapper-focused .run-cell-button {
-//     visibility: visible;
-// }
->>>>>>> 6295bee8
 
 .delete-cell-button {
     right: 2px;
